name = "ARMA"
uuid = "cd9ce936-d6d7-11e8-0157-ada3f5245b07"
authors = ["Joe Fowler <drjoefowler@gmail.com>"]
<<<<<<< HEAD
version = "0.3.0"
=======
version = "0.2.3"
>>>>>>> e49edb91

[deps]
FFTW = "7a1cc6ca-52ef-59f5-83cd-3a7055c09341"
HDF5 = "f67ccb44-e63f-5c2f-98bd-6dc0ccc4ba2f"
LinearAlgebra = "37e2e46d-f89d-539d-b4ee-838fcccc9c8e"
NLopt = "76087f3c-5699-56af-9a33-bf431cd00edd"
NLsolve = "2774e3e8-f4cf-5e23-947b-6d7e65073b56"
Polynomials = "f27b6e38-b328-58d1-80ce-0feddd5e7a45"
Printf = "de0858da-6303-5e67-8744-51eddeeeb8d7"
SparseArrays = "2f01184e-e22b-5df5-ae63-d93ebab69eaf"
Statistics = "10745b16-79ce-11e8-11f9-7d13ad32a3b2"
ToeplitzMatrices = "c751599d-da0a-543b-9d20-d0a503d91d24"

[compat]
HDF5 = "≥ 0.14.0"
Polynomials = "1"
julia = "1.3"

[extras]
Test = "8dfed614-e22c-5e08-85e1-65c5234f0b40"

[targets]
test = ["Test"]<|MERGE_RESOLUTION|>--- conflicted
+++ resolved
@@ -1,11 +1,7 @@
 name = "ARMA"
 uuid = "cd9ce936-d6d7-11e8-0157-ada3f5245b07"
 authors = ["Joe Fowler <drjoefowler@gmail.com>"]
-<<<<<<< HEAD
 version = "0.3.0"
-=======
-version = "0.2.3"
->>>>>>> e49edb91
 
 [deps]
 FFTW = "7a1cc6ca-52ef-59f5-83cd-3a7055c09341"
@@ -21,7 +17,7 @@
 
 [compat]
 HDF5 = "≥ 0.14.0"
-Polynomials = "1"
+Polynomials = "2"
 julia = "1.3"
 
 [extras]
